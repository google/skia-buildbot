@import '~elements-sk/colors';

skottie-sk {
  display: block;

  header {
    background: var(--blue);
    color: var(--white);
    padding: 0.5em;
    margin: 0;
    display: flex;
    flex-direction: row;
    justify-content: space-between;
  }

  header > * {
    display: inline-block;
  }

  header h2 {
    margin: 0;
  }

  main {
    padding: 1em;
  }

  header span {
    padding: 0.3em;
  }

  header span a {
    color: var(--white);
  }

  spinner-sk[active] {
    display: inline-block;
  }

  figure {
    display: flex;
    flex-flow: column;
    position: relative;
  }

  figure canvas,
  figure div {
    border: solid var(--light-gray) 1px;
    margin: 0 auto;
  }

  .wasm_loading {
    position: absolute;
    text-align: center;
    left: 0;
    right: 0;
    top: 20px;
    bottom: 0;
    border: none;
  }

  .wasm_loading > div {
    border: none;
  }

  figcaption {
    align-self: center;
    font-weight: bold;
    font-size: 18px;
    margin: 0.6em;
  }

  button.edit-config {
    display: block;
  }

  button {
    text-transform: initial;
  }

  .loading {
    display: flex;
    align-items: center;
    font-size: 120%;
    font-weight: bold;
  }

  .loading span {
    margin-left: 0.5em;
  }

  .figures {
    display: flex;
    flex-flow: row wrap;
  }

  .download,
  .download a {
    display: inline-block;
    color: var(--blue);
  }

  .download a {
    margin-left: 0.6em;
  }

  #embed {
    padding: 1em;
    border: solid var(--light-gray) 1px;
    margin: 1em;
    background: var(--dark-white);
  }

  footer {
    display: flex;
    justify-content: flex-end;
  }

  footer div {
    padding: 1em;
  }

  .controls > * {
    display: inline-block;
    vertical-align: middle;
  }

  [hidden] {
    display: none !important;
  }

  .scrub {
    display: block;
    margin: 8px;

    input {
      width: 20em;
    }
  }

<<<<<<< HEAD
  .library {
    flex: 1 1 auto;
=======
  #volume-slider {
    display: block;
    margin: 8px;

    input {
      width: 10em;
    }
>>>>>>> 1570e4e4
  }
}

#json_editor button {
  /* Prevent clashes with element-sk/buttons.css */
  min-width: initial;
  transition: initial;
  box-shadow: initial;
}<|MERGE_RESOLUTION|>--- conflicted
+++ resolved
@@ -138,10 +138,10 @@
     }
   }
 
-<<<<<<< HEAD
   .library {
     flex: 1 1 auto;
-=======
+  }
+
   #volume-slider {
     display: block;
     margin: 8px;
@@ -149,7 +149,6 @@
     input {
       width: 10em;
     }
->>>>>>> 1570e4e4
   }
 }
 
